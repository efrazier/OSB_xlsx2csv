#!/usr/bin/env python
#
#   Copyright information
#
#	Copyright (C) 2010-2018 Dilshod Temirkhodjaev <tdilshod@gmail.com>
#
#   License
#
#	This program is free software; you can redistribute it and/or modify
#	it under the terms of the GNU General Public License as published by
#	the Free Software Foundation; either version 2 of the License, or
#	(at your option) any later version.
#
#	This program is distributed in the hope that it will be useful,
#	but WITHOUT ANY WARRANTY; without even the implied warranty of
#	MERCHANTABILITY or FITNESS FOR A PARTICULAR PURPOSE. See the
#	GNU General Public License for more details.
#
#	You should have received a copy of the GNU General Public License
#	along with this program. If not, see <http://www.gnu.org/licenses/>.

__author__ = "Dilshod Temirkhodjaev <tdilshod@gmail.com>"
__license__ = "GPL-2+"
__version__ = "0.7.4"

import csv, datetime, zipfile, string, sys, os, re, signal
import xml.parsers.expat
from xml.dom import minidom
try:
    # python2.4
    from cStringIO import StringIO
except:
    pass
try:
    from argparse import ArgumentParser
except:
    # python2.4
    from optparse import OptionParser

# see also ruby-roo lib at: http://github.com/hmcgowan/roo
FORMATS = {
  'general' : 'float',
  '0' : 'float',
  '0.00' : 'float',
  '#,##0' : 'float',
  '#,##0.00' : 'float',
  '0%' : 'percentage',
  '0.00%' : 'percentage',
  '0.00e+00' : 'float',
  'mm-dd-yy' : 'date',
  'd-mmm-yy' : 'date',
  'd-mmm' : 'date',
  'mmm-yy' : 'date',
  'h:mm am/pm' : 'date',
  'h:mm:ss am/pm' : 'date',
  'h:mm' : 'time',
  'h:mm:ss' : 'time',
  'm/d/yy h:mm' : 'date',
  '#,##0 ;(#,##0)' : 'float',
  '#,##0 ;[red](#,##0)' : 'float',
  '#,##0.00;(#,##0.00)' : 'float',
  '#,##0.00;[red](#,##0.00)' : 'float',
  'mm:ss' : 'time',
  '[h]:mm:ss' : 'time',
  'mmss.0' : 'time',
  '##0.0e+0' : 'float',
  '@' : 'float',
  'yyyy\\-mm\\-dd' : 'date',
  'dd/mm/yy' : 'date',
  'hh:mm:ss' : 'time',
  "dd/mm/yy\\ hh:mm" : 'date',
  'dd/mm/yyyy hh:mm:ss' : 'date',
  'yy-mm-dd' : 'date',
  'd-mmm-yyyy' : 'date',
  'm/d/yy' : 'date',
  'm/d/yyyy' : 'date',
  'dd-mmm-yyyy' : 'date',
  'dd/mm/yyyy' : 'date',
  'mm/dd/yy h:mm am/pm' : 'date',
  'mm/dd/yy hh:mm' : 'date',
  'mm/dd/yyyy h:mm am/pm' : 'date',
  'mm/dd/yyyy hh:mm:ss' : 'date',
  'yyyy-mm-dd hh:mm:ss' : 'date',
  '#,##0;(#,##0)' : 'float',
  '_(* #,##0_);_(* (#,##0);_(* "-"??_);_(@_)' : 'float',
  '_(* #,##0.00_);_(* (#,##0.00);_(* "-"??_);_(@_)' : 'float'
}
STANDARD_FORMATS = {
  0 : 'general',
  1 : '0',
  2 : '0.00',
  3 : '#,##0',
  4 : '#,##0.00',
  9 : '0%',
  10 : '0.00%',
  11 : '0.00e+00',
  12 : '# ?/?',
  13 : '# ??/??',
  14 : 'mm-dd-yy',
  15 : 'd-mmm-yy',
  16 : 'd-mmm',
  17 : 'mmm-yy',
  18 : 'h:mm am/pm',
  19 : 'h:mm:ss am/pm',
  20 : 'h:mm',
  21 : 'h:mm:ss',
  22 : 'm/d/yy h:mm',
  37 : '#,##0 ;(#,##0)',
  38 : '#,##0 ;[red](#,##0)',
  39 : '#,##0.00;(#,##0.00)',
  40 : '#,##0.00;[red](#,##0.00)',
  45 : 'mm:ss',
  46 : '[h]:mm:ss',
  47 : 'mmss.0',
  48 : '##0.0e+0',
  49 : '@',
}
CONTENT_TYPES = {
  'shared_strings',
  'styles',
  'workbook',
  'worksheet',
  'relationships',
}

class XlsxException(Exception):
    pass

class InvalidXlsxFileException(XlsxException):
    pass

class SheetNotFoundException(XlsxException):
    pass

class OutFileAlreadyExistsException(XlsxException):
    pass

class Xlsx2csv:
    """
     Usage: Xlsx2csv("test.xslx", **params).convert("test.csv", sheetid=1)
     Input:
       xlsxfile - path to file or filehandle
     options:
       sheetid - sheet no to convert (0 for all sheets)
       dateformat - override date/time format
       timeformat - override time format
       floatformat - override float format
       quoting - if and how to quote
       delimiter - csv columns delimiter symbol
       sheetdelimiter - sheets delimiter used when processing all sheets
       skip_empty_lines - skip empty lines
       skip_trailing_columns - skip trailing columns
       hyperlinks - include hyperlinks
       include_sheet_pattern - only include sheets named matching given pattern
       exclude_sheet_pattern - exclude sheets named matching given pattern
    """

    def __init__(self, xlsxfile, **options):
        options.setdefault("delimiter", ",")
        options.setdefault("quoting", csv.QUOTE_MINIMAL)
        options.setdefault("sheetdelimiter", "--------")
        options.setdefault("dateformat", None)
        options.setdefault("timeformat", None)
        options.setdefault("floatformat", None)
        options.setdefault("scifloat", False)
        options.setdefault("skip_empty_lines", False)
        options.setdefault("skip_trailing_columns", False)
        options.setdefault("escape_strings", False)
        options.setdefault("hyperlinks", False)
        options.setdefault("include_sheet_pattern", ["^.*$"])
        options.setdefault("exclude_sheet_pattern", [])
        options.setdefault("merge_cells", False)
        options.setdefault("ignore_formats", [''])
        options.setdefault("lineterminator", "\n")

        self.options = options
        try:
            self.ziphandle = zipfile.ZipFile(xlsxfile)
        except (zipfile.BadZipfile, IOError):
            raise InvalidXlsxFileException("Invalid xlsx file: " + str(xlsxfile))

        self.py3 = sys.version_info[0] == 3

        self.content_types = self._parse(ContentTypes, "/[Content_Types].xml")
        self.shared_strings = self._parse(SharedStrings, self.content_types.types["shared_strings"])
        self.styles = self._parse(Styles, self.content_types.types["styles"])
        self.workbook = self._parse(Workbook, self.content_types.types["workbook"])
        self.workbook.relationships = self._parse(Relationships, self.content_types.types["relationships"])
        if self.options['escape_strings']:
            self.shared_strings.escape_strings()

    def __del__(self):
        # make sure to close zip file, ziphandler does have a close() method
        self.ziphandle.close()

    def getSheetIdByName(self, name):
        for s in self.workbook.sheets:
            if s['name'] == name:
                return s['id']
        return None

    def convert(self, outfile, sheetid=1):
        """outfile - path to file or filehandle"""
        if sheetid > 0:
            self._convert(sheetid, outfile)
        else:
            if isinstance(outfile, str):
                if not os.path.exists(outfile):
                    os.makedirs(outfile)
                elif os.path.isfile(outfile):
                    raise OutFileAlreadyExistsException("File " + str(outfile) + " already exists!")
            for s in self.workbook.sheets:
                sheetname = s['name']

                # filter sheets by include pattern
                include_sheet_pattern = self.options['include_sheet_pattern']
                if type(include_sheet_pattern) == type(""): # optparser lib fix
                    include_sheet_pattern = [include_sheet_pattern]
                if len(include_sheet_pattern) > 0:
                    include = False
                    for pattern in include_sheet_pattern:
                        include = pattern and len(pattern) > 0 and re.match(pattern, sheetname)
                        if include:
                            break
                    if not include:
                        continue

                # filter sheets by exclude pattern
                exclude_sheet_pattern = self.options['exclude_sheet_pattern']
                if type(exclude_sheet_pattern) == type(""): # optparser lib fix
                    exclude_sheet_pattern = [exclude_sheet_pattern]
                exclude = False
                for pattern in exclude_sheet_pattern:
                    exclude = pattern and len(pattern) > 0 and re.match(pattern, sheetname)
                    if exclude:
                        break
                if exclude:
                    continue

                if not self.py3:
                    sheetname = sheetname.encode('utf-8')
                of = outfile
                if isinstance(outfile, str):
                    of = os.path.join(outfile, sheetname + '.csv')
                elif self.options['sheetdelimiter'] and len(self.options['sheetdelimiter']):
                    of.write(self.options['sheetdelimiter'] + " " + str(s['id']) + " - " + sheetname + self.options['lineterminator'])
                self._convert(s['id'], of)

    def _convert(self, sheetid, outfile):
        closefile = False
        if isinstance(outfile, str):
            if sys.version_info[0] == 2:
                outfile = open(outfile, 'wb+')
            elif sys.version_info[0] == 3:
                outfile = open(outfile, 'w+', encoding=self.options['outputencoding'], newline="")
            else:
                sys.stderr.write("error: version of your python is not supported: " + str(sys.version_info) + "\n")
                sys.exit(1)
            closefile = True
        try:
            writer = csv.writer(outfile, quoting=self.options['quoting'], delimiter=self.options['delimiter'], lineterminator=self.options['lineterminator'])
            sheetfile = self._filehandle("/xl/worksheets/sheet%i.xml" % sheetid)
            if not sheetfile:
                sheetfile = self._filehandle("/xl/worksheets/worksheet%i.xml" % sheetid)
            if not sheetfile and sheetid == 1:
                sheetfile = self._filehandle(self.content_types.types["worksheet"])
            if not sheetfile:
                raise SheetNotFoundException("Sheet %s not found" %sheetid)
            sheet = Sheet(self.workbook, self.shared_strings, self.styles, sheetfile)
            try:
                sheet.relationships = self._parse(Relationships, "/xl/worksheets/_rels/sheet%i.xml.rels" % sheetid)
                sheet.set_dateformat(self.options['dateformat'])
                sheet.set_timeformat(self.options['timeformat'])
                sheet.set_floatformat(self.options['floatformat'])
                sheet.set_skip_empty_lines(self.options['skip_empty_lines'])
                sheet.set_skip_trailing_columns(self.options['skip_trailing_columns'])
                sheet.set_include_hyperlinks(self.options['hyperlinks'])
                sheet.set_merge_cells(self.options['merge_cells'])
                sheet.set_scifloat(self.options['scifloat'])
                sheet.set_ignore_formats(self.options['ignore_formats'])
                if self.options['escape_strings'] and sheet.filedata:
                    sheet.filedata = re.sub(r"(<v>[^<>]+)&#10;([^<>]+</v>)", r"\1\\n\2", re.sub(r"(<v>[^<>]+)&#9;([^<>]+</v>)", r"\1\\t\2", re.sub(r"(<v>[^<>]+)&#13;([^<>]+</v>)", r"\1\\r\2", sheet.filedata)))
                sheet.to_csv(writer)
            finally:
                sheetfile.close()
                sheet.close()
        finally:
            if closefile:
                outfile.close()

    def _filehandle(self, filename):
        for name in filter(lambda f: filename and f.lower() == filename.lower()[1:], self.ziphandle.namelist()):
            # python2.4 fix
            if not hasattr(self.ziphandle, "open"):
                return StringIO(self.ziphandle.read(name))
            return self.ziphandle.open(name, "r")
        return None

    def _parse(self, klass, filename):
        instance = klass()
        filehandle = self._filehandle(filename)
        if filehandle:
            instance.parse(filehandle)
            filehandle.close()
        return instance

class Workbook:
    def __init__(self):
        self.sheets = []
        self.date1904 = False

    def parse(self, filehandle):
        workbookDoc = minidom.parseString(filehandle.read())
        if workbookDoc.firstChild.namespaceURI:
            fileVersion = workbookDoc.firstChild.getElementsByTagNameNS(workbookDoc.firstChild.namespaceURI, "fileVersion")
        else:
            fileVersion = workbookDoc.firstChild.getElementsByTagName("fileVersion")
        if len(fileVersion) == 0:
            self.appName = 'unknown'
        else:
            try:
                if workbookDoc.firstChild.namespaceURI:
                    self.appName = workbookDoc.firstChild.getElementsByTagNameNS(workbookDoc.firstChild.namespaceURI, "fileVersion")[0]._attrs['appName'].value
                else:
                    self.appName = workbookDoc.firstChild.getElementsByTagName("fileVersion")[0]._attrs['appName'].value
            except KeyError:
                # no app name
                self.appName = 'unknown'
        try:
            if workbookDoc.firstChild.namespaceURI:
                self.date1904 = workbookDoc.firstChild.getElementsByTagNameNS(workbookDoc.firstChild.namespaceURI, "workbookPr")[0]._attrs['date1904'].value.lower().strip() != "false"
            else:
                self.date1904 = workbookDoc.firstChild.getElementsByTagName("workbookPr")[0]._attrs['date1904'].value.lower().strip() != "false"
        except:
            pass

        if workbookDoc.firstChild.namespaceURI:
            sheets = workbookDoc.firstChild.getElementsByTagNameNS(workbookDoc.firstChild.namespaceURI, "sheets")[0]
        else:
            sheets = workbookDoc.firstChild.getElementsByTagName("sheets")[0]
        if workbookDoc.firstChild.namespaceURI:
            sheetNodes = sheets.getElementsByTagNameNS(workbookDoc.firstChild.namespaceURI, "sheet")
        else:
            sheetNodes = sheets.getElementsByTagName("sheet")
        for sheetNode in sheetNodes:
            attrs = sheetNode._attrs
            name = attrs["name"].value
            if self.appName == 'xl' and len(attrs["r:id"].value) > 2:
                if 'r:id' in attrs: id = int(attrs["r:id"].value[3:])
                else: id = int(attrs['sheetId'].value)
            else:
                if 'sheetId' in attrs: id = int(attrs["sheetId"].value)
                else: id = int(attrs['r:id'].value[3:])
            self.sheets.append({'name': name, 'id': id})

class ContentTypes:
    def __init__(self):
        self.types = {}
        for type in CONTENT_TYPES:
            self.types[type] = None

    def parse(self, filehandle):
        types = minidom.parseString(filehandle.read()).firstChild
        if not types:
            return
        if types.namespaceURI:
            overrideNodes = types.getElementsByTagNameNS(types.namespaceURI, "Override")
        else:
            overrideNodes = types.getElementsByTagName("Override")
        for override in overrideNodes:
            attrs = override._attrs
            type = attrs.get('ContentType').value
            name = attrs.get('PartName').value
            if type == "application/vnd.openxmlformats-officedocument.spreadsheetml.sheet.main+xml":
                self.types["workbook"] = name
            elif type == "application/vnd.openxmlformats-officedocument.spreadsheetml.styles+xml":
                self.types["styles"] = name
            elif type == "application/vnd.openxmlformats-officedocument.spreadsheetml.worksheet+xml":
                self.types["worksheet"] = name
            elif type == "application/vnd.openxmlformats-officedocument.spreadsheetml.sharedStrings+xml":
                self.types["shared_strings"] = name
            elif type == "application/vnd.openxmlformats-package.relationships+xml":
                self.types["relationships"] = name

class Relationships:
    def __init__(self):
        self.relationships = {}

    def parse(self, filehandle):
        doc = minidom.parseString(filehandle.read())
        if doc.namespaceURI:
            relationships = doc.getElementsByTagNameNS(doc.namespaceURI, "Relationships")
        else:
            relationships = doc.getElementsByTagName("Relationships")
        if not relationships:
            return
        if doc.namespaceURI:
            relationshipNodes = relationships[0].getElementsByTagNameNS(doc.namespaceURI, "Relationship")
        else:
            relationshipNodes = relationships[0].getElementsByTagName("Relationship")
        for rel in relationshipNodes:
            attrs = rel._attrs
            rId = attrs.get('Id')
            if rId:
                vtype = attrs.get('Type')
                target = attrs.get('Target')
                self.relationships[str(rId.value)] = {
                    "type" : vtype and str(vtype.value) or None,
                    "target" : target and target.value.encode("utf-8") or None
                }

class Styles:
    def __init__(self):
        self.numFmts = {}
        self.cellXfs = []

    def parse(self, filehandle):
        styles = minidom.parseString(filehandle.read()).firstChild
        # numFmts
        if styles.namespaceURI:
            numFmtsElement = styles.getElementsByTagNameNS(styles.namespaceURI, "numFmts")
        else:
            numFmtsElement = styles.getElementsByTagName("numFmts")
        if len(numFmtsElement) == 1:
            for numFmt in numFmtsElement[0].childNodes:
                if numFmt.nodeType == minidom.Node.ELEMENT_NODE:
                    numFmtId = int(numFmt._attrs['numFmtId'].value)
                    formatCode = numFmt._attrs['formatCode'].value.lower().replace('\\', '')
                    self.numFmts[numFmtId] = formatCode      

        if styles.namespaceURI:
            cellXfsElement = styles.getElementsByTagNameNS(styles.namespaceURI, "cellXfs")
        else:
            cellXfsElement = styles.getElementsByTagName("cellXfs")
        if len(cellXfsElement) == 1:
            for cellXfs in cellXfsElement[0].childNodes:
                if cellXfs.nodeType != minidom.Node.ELEMENT_NODE or not (cellXfs.nodeName == "xf" or cellXfs.nodeName.endswith(":xf")):
                    continue
                if cellXfs._attrs and 'numFmtId' in cellXfs._attrs:
                    numFmtId = int(cellXfs._attrs['numFmtId'].value)
                    if self.chk_exists(numFmtId)==None:
                      numFmtId = int(cellXfs._attrs['applyNumberFormat'].value)
                    self.cellXfs.append(numFmtId)
                else:
                    self.cellXfs.append(None)

    # When Unknown Numformat ID assign applyNumberFormat
    def chk_exists(self, numFmtId):
      xfs_numfmt = numFmtId
      format_str = None
      if xfs_numfmt in self.numFmts:
          format_str = self.numFmts[xfs_numfmt]
      elif xfs_numfmt in STANDARD_FORMATS:
          format_str = STANDARD_FORMATS[xfs_numfmt]      
      return format_str

class SharedStrings:
    def __init__(self):
        self.parser = None
        self.strings = []
        self.si = False
        self.t = False
        self.rPh = False
        self.value = ""

    def parse(self, filehandle):
        self.parser = xml.parsers.expat.ParserCreate()
        self.parser.CharacterDataHandler = self.handleCharData
        self.parser.StartElementHandler = self.handleStartElement
        self.parser.EndElementHandler = self.handleEndElement
        self.parser.ParseFile(filehandle)

    def escape_strings(self):
        for i in range(0, len(self.strings)):
            self.strings[i] = self.strings[i].replace("\r", "\\r").replace("\n", "\\n").replace("\t", "\\t")

    def handleCharData(self, data):
        if self.t:
            self.value+= data

    def handleStartElement(self, name, attrs):
        # ignore namespace
        i = name.find(":")
        if i >= 0:
            name = name[i + 1:]

        if name == 'si':
            self.si = True
            self.value = ""
        elif name == 't' and self.rPh:
            self.t = False
        elif name == 't' and self.si:
            self.t = True
        elif name == 'rPh':
            self.rPh = True

    def handleEndElement(self, name):
        # ignore namespace
        i = name.find(":")
        if i >= 0:
            name = name[i + 1:]

        if name == 'si':
            self.si = False
            self.strings.append(self.value)
        elif name == 't':
            self.t = False
        elif name == 'rPh':
            self.rPh = False

class Sheet:
    def __init__(self, workbook, sharedString, styles, filehandle):
        self.py3 = sys.version_info[0] == 3
        self.parser = None
        self.writer = None
        self.sharedString = None
        self.styles = None
        self.relationships = None
        self.columns_count = -1

        self.in_sheet = False
        self.in_row = False
        self.in_cell = False
        self.in_cell_value = False

        self.columns = {}
        self.lastRowNum = 0
        self.rowNum = None
        self.colType = None
        self.cellId = None
        self.s_attr = None
        self.data = None
        self.max_columns = -1

        self.dateformat = None
        self.timeformat = "%H:%M" # default time format
        self.floatformat = None
        self.skip_empty_lines = False
        self.skip_trailing_columns = False

        self.filedata = None
        self.filehandle = filehandle
        self.workbook = workbook
        self.sharedStrings = sharedString.strings
        self.styles = styles

        self.hyperlinks = {}
        self.mergeCells = {}
        self.ignore_formats = []

        self.colIndex = 0
        self.colNum = ""

    def close(self):
        # Make sure Worksheet is closed, parsers lib does not have a close() function, so simply delete it
        self.parser = None

    def set_dateformat(self, dateformat):
        self.dateformat = dateformat

    def set_timeformat(self, timeformat):
        if timeformat:
            self.timeformat = timeformat

    def set_floatformat(self, floatformat):
        self.floatformat = floatformat

    def set_skip_empty_lines(self, skip):
        self.skip_empty_lines = skip

    def set_skip_trailing_columns(self, skip):
        self.skip_trailing_columns = skip

    def set_ignore_formats(self, ignore_formats):
        self.ignore_formats = ignore_formats

    def set_merge_cells(self, mergecells):
        if not mergecells:
            return
        if not self.filedata:
            self.filedata = self.filehandle.read()
        data = str(self.filedata) # python3: convert byte buffer to string

        # find worksheet tag, we need namespaces from it
        start = data.find("<worksheet")
        if start < 0:
            return
        end = data.find(">", start)
        worksheet = data[start : end + 1]

        # find hyperlinks part
        start = data.find("<mergeCells")
        if start < 0:
            # hyperlinks not found
            return
        end = data.find("</mergeCells>")
        data = data[start : end + 13]

        # parse hyperlinks
        doc = minidom.parseString(worksheet + data + "</worksheet>").firstChild

        if doc.namespaceURI:
            mergeCells = doc.getElementsByTagNameNS(doc.namespaceURI, "mergeCell")
        else:
            mergeCells = doc.getElementsByTagName("mergeCell")
        for mergeCell in mergeCells:
            attrs = mergeCell._attrs
            if 'ref' in attrs.keys():
                rangeStr = attrs['ref'].value
                rng = rangeStr.split(":")
                if len(rng) > 1:
                    for cell in self._range(rangeStr):
                        self.mergeCells[cell] = {}
                        self.mergeCells[cell]['copyFrom'] = rng[0]

    def set_scifloat(self, scifloat):
        self.scifloat = scifloat

    def set_include_hyperlinks(self, hyperlinks):
        if not hyperlinks or not self.relationships or not self.relationships.relationships:
            return
        # we must read file first to get hyperlinks, but we don't wont to parse whole file
        if not self.filedata:
            self.filedata = self.filehandle.read()
        data = str(self.filedata) # python3: convert byte buffer to string

        # find worksheet tag, we need namespaces from it
        start = data.find("<worksheet")
        if start < 0:
            return
        end = data.find(">", start)
        worksheet = data[start : end + 1]

        # find hyperlinks part
        start = data.find("<hyperlinks>")
        if start < 0:
            # hyperlinks not found
            return
        end = data.find("</hyperlinks>")
        data = data[start : end + 13]

        # parse hyperlinks
        doc = minidom.parseString(worksheet + data + "</worksheet>").firstChild
        if doc.namespaceURI:
            hiperlinkNodes = doc.getElementsByTagNameNS(doc.namespaceURI, "hyperlink")
        else:
            hiperlinkNodes = doc.getElementsByTagName("hyperlink")
        for hlink in hiperlinkNodes:
            attrs = hlink._attrs
            ref = rId = None
            for k in attrs.keys():
                if k == "ref":
                    ref = str(attrs[k].value)
                if k.endswith(":id"):
                    rId = str(attrs[k].value)
            if not ref or not rId:
                continue
            rel = self.relationships.relationships.get(rId)
            if not rel:
                continue
            target = rel.get('target')
            for cell in self._range(ref):
                self.hyperlinks[cell] = target

    def to_csv(self, writer):
        self.writer = writer
        self.parser = xml.parsers.expat.ParserCreate()
        self.parser.buffer_text = True
        self.parser.CharacterDataHandler = self.handleCharData
        self.parser.StartElementHandler = self.handleStartElement
        self.parser.EndElementHandler = self.handleEndElement
        if self.filedata:
            self.parser.Parse(self.filedata)
        else:
            self.parser.ParseFile(self.filehandle)

    def handleCharData(self, data):
        if self.in_cell_value:
            self.collected_string+= data
            self.data = self.collected_string
            if self.colType == "s": # shared string
                self.data = self.sharedStrings[int(self.data)]
            elif self.colType == "b": # boolean
                self.data = (int(data) == 1 and "TRUE") or (int(data) == 0 and "FALSE") or data
            elif self.colType == "str" or self.colType == "inlineStr":
                self.data = data
            elif self.s_attr:
                s = int(self.s_attr)

                # get cell format
                format_str = "general"
                xfs_numfmt = self.styles.cellXfs[s]
                if xfs_numfmt in self.styles.numFmts:
                    format_str = self.styles.numFmts[xfs_numfmt]
                elif xfs_numfmt in STANDARD_FORMATS:
                    format_str = STANDARD_FORMATS[xfs_numfmt]
<<<<<<< HEAD
=======

                # get format type
                if not format_str:
                    print("unknown format %s at %d" %(format_str,xfs_numfmt))
                    return
>>>>>>> e2b8d616
                format_type = None
                if format_str in FORMATS:
                    format_type = FORMATS[format_str]
                elif re.match("^\d+(\.\d+)?$", self.data) and re.match(".*[hsmdyY]", format_str) and not re.match('.*\[.*[dmhys].*\]', format_str):
                    # it must be date format
                    if float(self.data) < 1:
                        format_type = "time"
                    else:
                        format_type = "date"
                elif re.match("^-?\d+(.\d+)?$", self.data) or (self.scifloat and re.match("^-?\d+(.\d+)?([eE]-?\d+)?$", self.data)):
                    format_type = "float"
                if format_type == 'date' and self.dateformat == 'float':
                    format_type = "float"
                if format_type and not format_type in self.ignore_formats:
                    try:
                        if format_type == 'date': # date/time
                            if self.workbook.date1904:
                                date = datetime.datetime(1904, 1, 1) + datetime.timedelta(float(self.data))
                            else:
                                date = datetime.datetime(1899, 12, 30) + datetime.timedelta(float(self.data))
                            if self.dateformat:
                                # str(dateformat) - python2.5 bug, see: http://bugs.python.org/issue2782
                                self.data = date.strftime(str(self.dateformat))
                            else:
                                # ignore ";@", don't know what does it mean right now
                                # ignore "[$-409], [$-f409], [$-16001]" and similar format codes
                                dateformat = re.sub(r"\[\$\-[A-z0-9]*\]", "", format_str, 1). \
                                  replace(";@", ""). \
                                  replace("yyyy", "%Y").replace("yy", "%y"). \
                                  replace("hh:mm", "%H:%M").replace("h", "%I").replace("%H%H", "%H").replace("ss", "%S"). \
                                  replace("dddd", "d"). \
                                  replace("dd", "d").replace("d", "%d"). \
                                  replace("am/pm", "%p"). \
                                  replace("mmmm", "%B").replace("mmm", "%b").replace(":mm", ":%M").replace("m", "%m").replace("%m%m", "%m")
                                self.data = date.strftime(str(dateformat)).strip()
                        elif format_type == 'time': # time
                            t = int(round((float(self.data) % 1) * 24*60*60, 6)) # it should be in seconds
                            d = datetime.time((t // 3600) % 24, (t // 60) % 60, t % 60)
                            self.data = d.strftime(self.timeformat)
                        elif format_type == 'float' and ('E' in self.data or 'e' in self.data):
                            self.data = str(self.floatformat or '%f') % float(self.data)
                        # if cell is general, be aggressive about stripping any trailing 0s, decimal points, etc.
                        elif format_type == 'float' and format_str == 'general':
                            self.data = ("%f" %(float(self.data))).rstrip('0').rstrip('.')
                        elif format_type == 'float' and format_str[0:3] == '0.0':
                            if self.floatformat:
                                self.data = str(self.floatformat) % float(self.data)
                            else:
                                L = len(format_str.split(".")[1])
                                if '%' in format_str:
                                    L += 1
                                self.data = ("%." + str(L) + "f") % float(self.data)
                        elif format_type == 'float':
                            # unsupported float formatting
                            self.data = ("%f" %(float(self.data))).rstrip('0').rstrip('.')

                    except (ValueError, OverflowError): # this catch must be removed, it's hiding potential problems
                        # invalid date format
                        pass

    def handleStartElement(self, name, attrs):
        has_namespace = name.find(":") > 0
        if self.in_row and (name == 'c' or (has_namespace and name.endswith(':c'))):
            self.colType = attrs.get("t")
            self.s_attr = attrs.get("s")
            self.cellId = attrs.get("r")
            if self.cellId:
                self.colNum = self.cellId[:len(self.cellId)-len(self.rowNum)]
                self.colIndex = 0
            else:
                self.colIndex+= 1
            self.data = ""
            self.in_cell = True
        elif self.in_cell and ((name == 'v' or name == 'is') or (has_namespace and (name.endswith(':v') or name.endswith(':is')))):
            self.in_cell_value = True
            self.collected_string = ""
        elif self.in_sheet and (name == 'row' or (has_namespace and name.endswith(':row'))) and ('r' in attrs):
            self.rowNum = attrs['r']
            self.in_row = True
            self.colIndex = 0
            self.colNum = ""
            self.columns = {}
            self.spans = None
            if 'spans' in attrs:
                self.spans = [int(i) for i in attrs['spans'].split(" ")[-1].split(":")]
        elif name == 't':
            # reset collected string
            self.collected_string = ""

        elif name == 'sheetData' or (has_namespace and name.endswith(':sheetData')):
            self.in_sheet = True
        elif name == 'dimension':
            rng = attrs.get("ref").split(":")
            if len(rng) > 1:
                start = re.match("^([A-Z]+)(\d+)$", rng[0])
                if (start):
                    end = re.match("^([A-Z]+)(\d+)$", rng[1])
                    startCol = start.group(1)
                    endCol = end.group(1)
                    self.columns_count = 0
                    for cell in self._range(startCol + "1:" + endCol + "1"):
                        self.columns_count+= 1

    def handleEndElement(self, name):
        has_namespace = name.find(":") > 0
        if self.in_cell and ((name == 'v' or name == 'is' or name == 't') or (has_namespace and (name.endswith(':v') or name.endswith(':is')))):
            self.in_cell_value = False
        elif self.in_cell and (name == 'c' or (has_namespace and name.endswith(':c'))):
            t = 0
            for i in self.colNum: t = t*26 + ord(i) - 64
            d = self.data
            if self.hyperlinks:
                hyperlink = self.hyperlinks.get(self.cellId)
                if hyperlink:
                    hyperlink = hyperlink.decode("utf-8")
                    d = "<a href='" + hyperlink + "'>" + d + "</a>"
            if self.colNum + self.rowNum in self.mergeCells.keys():
                if 'copyFrom' in self.mergeCells[self.colNum + self.rowNum].keys() and self.mergeCells[self.colNum + self.rowNum]['copyFrom'] == self.colNum + self.rowNum:
                    self.mergeCells[self.colNum + self.rowNum]['value'] = d
                else:
                    d = self.mergeCells[self.mergeCells[self.colNum + self.rowNum]['copyFrom']]['value']

            self.columns[t - 1 + self.colIndex] = d

        if self.in_row and (name == 'row' or (has_namespace and name.endswith(':row'))):
            if len(self.columns.keys()) > 0:
                d = [""] * (max(self.columns.keys()) + 1)
                for k in self.columns.keys():
                    val = self.columns[k]
                    if not self.py3:
                        val = val.encode("utf-8")
                    d[k] = val
                if self.spans:
                    l = self.spans[1]
                    if len(d) < l:
                        d+= (l - len(d)) * ['']

                # write empty lines
                if not self.skip_empty_lines:
                    for i in range(self.lastRowNum, int(self.rowNum) - 1):
                        self.writer.writerow([])
                    self.lastRowNum = int(self.rowNum)

                # write line to csv
                if not self.skip_empty_lines or d.count('') != len(d):
                    while len(d) < self.columns_count:
                        d.append("")

                    if self.skip_trailing_columns:
                        if self.max_columns < 0:
                            self.max_columns = len(d)
                            while len(d) > 0 and d[-1] == "":
                                d = d[0:-1]
                                self.max_columns = self.max_columns - 1
                        elif self.max_columns > 0:
                            d = d[0:self.max_columns]
                    self.writer.writerow(d)

            self.in_row = False
        elif self.in_sheet and (name == 'sheetData' or (has_namespace and name.endswith(':sheetData'))):
            self.in_sheet = False

    # rangeStr: "A3:C12" or "D5"
    # example: for cell in _range("A1:Z12"): print cell
    def _range(self, rangeStr):
        rng = rangeStr.split(":")
        if len(rng) == 1:
            yield rangeStr
        else:
            start = re.match("^([A-Z]+)(\d+)$", rng[0])
            end = re.match("^([A-Z]+)(\d+)$", rng[1])
            if not start or not end:
                return
            startCol = start.group(1)
            startRow = int(start.group(2))
            endCol = end.group(1)
            endRow = int(end.group(2))
            col = startCol
            while True:
                for row in range(startRow, endRow + 1):
                    yield col + str(row)
                if col == endCol:
                    break
                t = 0
                for i in col: t = t * 26 + ord(i) - 64
                col = ""
                while t >= 0:
                  col = chr(t % 26 + 65) + col
                  t = t // 26 - 1


def convert_recursive(path, sheetid, outfile, kwargs):
    for name in os.listdir(path):
        fullpath = os.path.join(path, name)
        if os.path.isdir(fullpath):
            convert_recursive(fullpath, sheetid, outfile, kwargs)
        else:
            outfilepath = outfile
            if len(outfilepath) == 0 and fullpath.lower().endswith(".xlsx"):
                outfilepath = fullpath[:-4] + 'csv'

            print("Converting %s to %s" %(fullpath, outfilepath))
            try:
                Xlsx2csv(fullpath, **kwargs).convert(outfilepath, sheetid)
            except zipfile.BadZipfile:
                print("File %s is not a zip file" %fullpath)

if __name__ == "__main__":
    try:
        signal.signal(signal.SIGPIPE, signal.SIG_DFL)
        signal.signal(signal.SIGINT, signal.SIG_DFL)
    except AttributeError:
        pass

    if "ArgumentParser" in globals():
        parser = ArgumentParser(description = "xlsx to csv converter")
        parser.add_argument('infile', metavar='xlsxfile', help="xlsx file path")
        parser.add_argument('outfile', metavar='outfile', nargs='?', help="output csv file path")
        parser.add_argument('-v', '--version', action='version', version=__version__)
        nargs_plus = "+"
        argparser = True
    else:
        parser = OptionParser(usage = "%prog [options] infile [outfile]", version=__version__)
        parser.add_argument = parser.add_option
        nargs_plus = 1
        argparser = False


    if sys.version_info[0] == 2 and sys.version_info[1] < 5:
        inttype = "int"
    else:
        inttype = int
    parser.add_argument("-a", "--all", dest="all", default=False, action="store_true",
      help="export all sheets")
    parser.add_argument("-c", "--outputencoding", dest="outputencoding", default="utf-8", action="store",
      help="encoding of output csv ** Python 3 only ** (default: utf-8)")
    parser.add_argument("-d", "--delimiter", dest="delimiter", default=",",
      help="delimiter - columns delimiter in csv, 'tab' or 'x09' for a tab (default: comma ',')")
    parser.add_argument("--hyperlinks", "--hyperlinks", dest="hyperlinks", action="store_true", default=False,
      help="include hyperlinks")
    parser.add_argument("-e", "--escape", dest='escape_strings', default=False, action="store_true",
      help="Escape \\r\\n\\t characters")
    parser.add_argument("-E", "--exclude_sheet_pattern", nargs=nargs_plus, dest="exclude_sheet_pattern", default="",
      help="exclude sheets named matching given pattern, only effects when -a option is enabled.")
    parser.add_argument("-f", "--dateformat", dest="dateformat",
      help="override date/time format (ex. %%Y/%%m/%%d)")
    parser.add_argument("-t", "--timeformat", dest="timeformat",
      help="override time format (ex. %%H/%%M/%%S)")
    parser.add_argument("--floatformat", dest="floatformat",
      help="override float format (ex. %%.15f)")
    parser.add_argument("--sci-float", dest="scifloat", default=False, action="store_true",
      help="force scientific notation to float")
    parser.add_argument("-I", "--include_sheet_pattern", nargs=nargs_plus, dest="include_sheet_pattern", default="^.*$",
      help="only include sheets named matching given pattern, only effects when -a option is enabled.")
    parser.add_argument("--ignore-formats", nargs=nargs_plus, type=str, dest="ignore_formats", default=[''],
      help="Ignores format for specific data types.")
    parser.add_argument("-l", "--lineterminator", dest="lineterminator", default="\n",
      help="line terminator - lines terminator in csv, '\\n' '\\r\\n' or '\\r' (default: \\n)")
    parser.add_argument("-m", "--merge-cells", dest="merge_cells", default=False, action="store_true",
      help="merge cells")
    parser.add_argument("-n", "--sheetname", dest="sheetname", default=None,
      help="sheet name to convert")
    parser.add_argument("-i", "--ignoreempty", dest="skip_empty_lines", default=False, action="store_true",
      help="skip empty lines")
    parser.add_argument("--skipemptycolumns", dest="skip_trailing_columns", default=False, action="store_true",
      help="skip trailing empty columns")
    parser.add_argument("-p", "--sheetdelimiter", dest="sheetdelimiter", default="--------",
      help="sheet delimiter used to separate sheets, pass '' if you do not need delimiter, or 'x07' or '\\f' for form feed (default: '--------')")
    parser.add_argument("-q", "--quoting", dest="quoting", default="minimal",
      help="quoting - fields quoting in csv, 'none' 'minimal' 'nonnumeric' or 'all' (default: minimal)")
    parser.add_argument("-s", "--sheet", dest="sheetid", default=1, type=inttype,
      help="sheet number to convert")

    if argparser:
        options = parser.parse_args()
    else:
        (options, args) = parser.parse_args()
        if len(args) < 1:
            parser.print_usage()
            sys.stderr.write("error: too few arguments" + os.linesep)
            sys.exit(1)
        options.infile = args[0]
        options.outfile = len(args) > 1 and args[1] or None

    if len(options.delimiter) == 1:
        pass
    elif options.delimiter == 'tab' or options.delimiter == '\\t':
        options.delimiter = '\t'
    elif options.delimiter == 'comma':
        options.delimiter = ','
    elif options.delimiter[0] == 'x':
        options.delimiter = chr(int(options.delimiter[1:]))
    else:
        sys.stderr.write("error: invalid delimiter\n")
        sys.exit(1)

    if options.quoting == 'none':
        options.quoting = csv.QUOTE_NONE
    elif options.quoting == 'minimal':
        options.quoting = csv.QUOTE_MINIMAL
    elif options.quoting == 'nonnumeric':
        options.quoting = csv.QUOTE_NONNUMERIC
    elif options.quoting == 'all':
        options.quoting = csv.QUOTE_ALL
    else:
        sys.stderr.write("error: invalid quoting\n")
        sys.exit(1)

    if options.lineterminator == '\n':
        pass
    elif options.lineterminator == '\\n':
        options.lineterminator = '\n'
    elif options.lineterminator == '\\r':
        options.lineterminator = '\r'
    elif options.lineterminator == '\\r\\n':
        options.lineterminator = '\r\n'
    else:
        sys.stderr.write("error: invalid line terminator\n")
        sys.exit(1)

    if options.sheetdelimiter == '--------':
        pass
    elif options.sheetdelimiter == '':
        pass
    elif options.sheetdelimiter == '\\f':
        options.sheetdelimiter = '\f'
    elif options.sheetdelimiter[0] == 'x':
        options.sheetdelimiter = chr(int(options.sheetdelimiter[1:]))
    else:
        sys.stderr.write("error: invalid sheet delimiter\n")
        sys.exit(1)

    kwargs = {
      'delimiter' : options.delimiter,
      'quoting' : options.quoting,
      'sheetdelimiter' : options.sheetdelimiter,
      'dateformat' : options.dateformat,
      'timeformat' : options.timeformat,
      'floatformat' : options.floatformat,
      'scifloat' : options.scifloat,
      'skip_empty_lines' : options.skip_empty_lines,
      'skip_trailing_columns' : options.skip_trailing_columns,
      'escape_strings' : options.escape_strings,
      'hyperlinks' : options.hyperlinks,
      'include_sheet_pattern' : options.include_sheet_pattern,
      'exclude_sheet_pattern' : options.exclude_sheet_pattern,
      'merge_cells' : options.merge_cells,
      'outputencoding' : options.outputencoding,
      'lineterminator' : options.lineterminator,
      'ignore_formats' : options.ignore_formats
    }
    sheetid = options.sheetid
    if options.all:
        sheetid = 0

    outfile = options.outfile or sys.stdout
    try:
        if os.path.isdir(options.infile):
            convert_recursive(options.infile, sheetid, outfile, kwargs)
        else:
            xlsx2csv = Xlsx2csv(options.infile, **kwargs)
            if options.sheetname:
                sheetid = xlsx2csv.getSheetIdByName(options.sheetname)
                if not sheetid:
                    raise XlsxException("Sheet '%s' not found" % options.sheetname)
            xlsx2csv.convert(outfile, sheetid)
    except XlsxException:
        _, e, _ = sys.exc_info()
        sys.stderr.write(str(e) + "\n")
        sys.exit(1)<|MERGE_RESOLUTION|>--- conflicted
+++ resolved
@@ -694,14 +694,12 @@
                     format_str = self.styles.numFmts[xfs_numfmt]
                 elif xfs_numfmt in STANDARD_FORMATS:
                     format_str = STANDARD_FORMATS[xfs_numfmt]
-<<<<<<< HEAD
-=======
 
                 # get format type
                 if not format_str:
                     print("unknown format %s at %d" %(format_str,xfs_numfmt))
                     return
->>>>>>> e2b8d616
+
                 format_type = None
                 if format_str in FORMATS:
                     format_type = FORMATS[format_str]
